--- conflicted
+++ resolved
@@ -49,17 +49,8 @@
     - uses: taiki-e/install-action@cargo-hack
     - name: Build
       run: cargo test --workspace --no-run
-<<<<<<< HEAD
-    - name: Default features
-      run: cargo test --workspace
-    - name: All features
-      run: cargo test --workspace --all-features
-    - name: No-default features
-      run: cargo test --workspace --no-default-features
-=======
     - name: Test
       run: cargo hack test --each-feature --workspace
->>>>>>> 6acb890d
   msrv:
     name: "Check MSRV"
     runs-on: ubuntu-latest
