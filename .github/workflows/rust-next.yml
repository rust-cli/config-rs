--- conflicted
+++ resolved
@@ -39,17 +39,8 @@
     - uses: taiki-e/install-action@cargo-hack
     - name: Build
       run: cargo test --workspace --no-run
-<<<<<<< HEAD
-    - name: Default features
-      run: cargo test --workspace
-    - name: All features
-      run: cargo test --workspace --all-features
-    - name: No-default features
-      run: cargo test --workspace --no-default-features
-=======
     - name: Test
       run: cargo hack test --each-feature --workspace
->>>>>>> 6acb890d
   latest:
     name: "Check latest dependencies"
     runs-on: ubuntu-latest
