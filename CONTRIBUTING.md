# Contributing to config-rs

Thanks for wanting to contribute! There are many ways to contribute and we
appreciate any level you're willing to do.

## Feature Requests

Need some new functionality to help?  You can let us know by opening an
[issue][new issue]. It's helpful to look through [all issues][all issues] in
case it's already being talked about.

## Bug Reports

Please let us know about what problems you run into, whether in behavior or
ergonomics of API.  You can do this by opening an [issue][new issue]. It's
helpful to look through [all issues][all issues] in case it's already being
talked about.

## Pull Requests

Looking for an idea? Check our [issues][issues]. If the issue looks open ended,
it is probably best to post on the issue how you are thinking of resolving the
issue so you can get feedback early in the process. We want you to be
successful and it can be discouraging to find out a lot of re-work is needed.

Already have an idea?  It might be good to first [create an issue][new issue]
to propose it so we can make sure we are aligned and lower the risk of having
to re-work some of it and the discouragement that goes along with that.

### Process

As a heads up, we'll be running your PR through the following gauntlet:
- warnings turned to compile errors
- `cargo test`
- `rustfmt`
- `clippy`
- `rustdoc`
- [`committed`](https://github.com/crate-ci/committed) as we use [Conventional](https://www.conventionalcommits.org) commit style
- [`typos`](https://github.com/crate-ci/typos) to check spelling

Not everything can be checked automatically though.

We request that the commit history gets cleaned up.

We ask that commits are atomic, meaning they are complete and have a single responsibility.
A complete commit should build, pass tests, update documentation and tests, and not have dead code.

PRs should tell a cohesive story, with refactor and test commits that keep the
fix or feature commits simple and clear.

Specifically, we would encourage
- File renames be isolated into their own commit
- Add tests in a commit before their feature or fix, showing the current behavior (i.e. they should pass).
  The diff for the feature/fix commit will then show how the behavior changed,
<<<<<<< HEAD
  making it clearer to reviewers and the community and showing people that the
=======
  making the commit's intent clearer to reviewers and the community, and showing people that the
>>>>>>> 6acb890d
  test is verifying the expected state.
  - e.g. [clap#5520](https://github.com/clap-rs/clap/pull/5520)

Note that we are talking about ideals.
We understand having a clean history requires more advanced git skills;
feel free to ask us for help!
We might even suggest where it would work to be lax.
We also understand that editing some early commits may cause a lot of churn
with merge conflicts which can make it not worth editing all of the history.

For code organization, we recommend
- Grouping `impl` blocks next to their type (or trait)
- Grouping private items after the `pub` item that uses them.
  - The intent is to help people quickly find the "relevant" details, allowing them to "dig deeper" as needed.  Or put another way, the `pub` items serve as a table-of-contents.
  - The exact order is fuzzy; do what makes sense

## Releasing

Pre-requisites
- Running `cargo login`
- A member of `rust-cli:Maintainers`
- Push permission to the repo
- [`cargo-release`](https://github.com/crate-ci/cargo-release/)

When we're ready to release, a project owner should do the following
1. Update the changelog (see `cargo release changes` for ideas)
2. Determine what the next version is, according to semver
3. Run [`cargo release -x <level>`](https://github.com/crate-ci/cargo-release)

[issues]: https://github.com/rust-cli/config-rs/issues
[new issue]: https://github.com/rust-cli/config-rs/issues/new
[all issues]: https://github.com/rust-cli/config-rs/issues?utf8=%E2%9C%93&q=is%3Aissue<|MERGE_RESOLUTION|>--- conflicted
+++ resolved
@@ -52,11 +52,7 @@
 - File renames be isolated into their own commit
 - Add tests in a commit before their feature or fix, showing the current behavior (i.e. they should pass).
   The diff for the feature/fix commit will then show how the behavior changed,
-<<<<<<< HEAD
-  making it clearer to reviewers and the community and showing people that the
-=======
   making the commit's intent clearer to reviewers and the community, and showing people that the
->>>>>>> 6acb890d
   test is verifying the expected state.
   - e.g. [clap#5520](https://github.com/clap-rs/clap/pull/5520)
 
